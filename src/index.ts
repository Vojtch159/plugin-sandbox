import type { Plugin } from '@elizaos/core';
import SandboxService from './sandbox-service';
import executeCodeAction from './actions/execute-code-action';
<<<<<<< HEAD
import executeJavaScriptAction from './actions/execute-javascript-action';

=======
import listSandboxesAction from 'src/actions/list-sandboxes.action';
>>>>>>> df1de750
export const e2bSandboxPlugin: Plugin = {
  name: 'plugin-e2b-sandbox',
  description: 'Plugin for running Python code in a secure E2B sandbox environment',
  config: {
    E2B_API_KEY: process.env.E2B_API_KEY,
  },
  services: [SandboxService],
<<<<<<< HEAD
  actions: [executeCodeAction, executeJavaScriptAction],
=======
  actions: [executeCodeAction, listSandboxesAction],
>>>>>>> df1de750
};

export default e2bSandboxPlugin;<|MERGE_RESOLUTION|>--- conflicted
+++ resolved
@@ -1,12 +1,9 @@
 import type { Plugin } from '@elizaos/core';
 import SandboxService from './sandbox-service';
 import executeCodeAction from './actions/execute-code-action';
-<<<<<<< HEAD
 import executeJavaScriptAction from './actions/execute-javascript-action';
+import listSandboxesAction from 'src/actions/list-sandboxes.action';
 
-=======
-import listSandboxesAction from 'src/actions/list-sandboxes.action';
->>>>>>> df1de750
 export const e2bSandboxPlugin: Plugin = {
   name: 'plugin-e2b-sandbox',
   description: 'Plugin for running Python code in a secure E2B sandbox environment',
@@ -14,11 +11,7 @@
     E2B_API_KEY: process.env.E2B_API_KEY,
   },
   services: [SandboxService],
-<<<<<<< HEAD
-  actions: [executeCodeAction, executeJavaScriptAction],
-=======
-  actions: [executeCodeAction, listSandboxesAction],
->>>>>>> df1de750
+  actions: [executeCodeAction, executeJavaScriptAction, listSandboxesAction],
 };
 
 export default e2bSandboxPlugin;